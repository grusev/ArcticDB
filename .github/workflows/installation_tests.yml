--- conflicted
+++ resolved
@@ -56,7 +56,6 @@
         options:
           - "1"
           - "0"
-<<<<<<< HEAD
       run_on_real_gcp:
         description: 'Execute tests on GCP'
         required: true
@@ -73,14 +72,11 @@
         options:
           - "1"
           - "0"
-=======
->>>>>>> a7c47e92
       debug_enabled:
         type: boolean
         description: 'Run the build with debugging enabled'
         required: false
         default: false                  
-<<<<<<< HEAD
       run_enable_logging:
         description: 'Enabled debug logging'
         type: boolean
@@ -96,8 +92,6 @@
         type: string
         required: false
         default: ""        
-=======
->>>>>>> a7c47e92
 
 jobs:
 
